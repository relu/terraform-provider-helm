--- conflicted
+++ resolved
@@ -288,22 +288,13 @@
 			"dependency_update": {
 				Type:        schema.TypeBool,
 				Optional:    true,
-<<<<<<< HEAD
 				Default:     defaultAttributes["dependency_update"],
-				Description: "run helm dependency update before installing the chart",
-=======
-				Default:     false,
 				Description: "Run helm dependency update before installing the chart",
->>>>>>> be05f6d2
 			},
 			"replace": {
 				Type:        schema.TypeBool,
 				Optional:    true,
-<<<<<<< HEAD
 				Default:     defaultAttributes["replace"],
-				Description: "re-use the given name, even if that name is already used. This is unsafe in production",
-=======
-				Default:     false,
 				Description: "Re-use the given name, even if that name is already used. This is unsafe in production",
 			},
 			"description": {
@@ -325,7 +316,6 @@
 						},
 					},
 				},
->>>>>>> be05f6d2
 			},
 			"metadata": {
 				Type:        schema.TypeList,
