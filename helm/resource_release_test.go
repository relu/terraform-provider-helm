package helm

import (
	"fmt"
	"os"
	"path/filepath"
	"regexp"
	"strconv"
	"strings"
	"sync"
	"testing"

	"github.com/hashicorp/terraform-plugin-sdk/helper/acctest"
	"github.com/hashicorp/terraform-plugin-sdk/helper/resource"
	"github.com/hashicorp/terraform-plugin-sdk/terraform"
	"github.com/pkg/errors"

	"helm.sh/helm/v3/pkg/action"
	"helm.sh/helm/v3/pkg/helmpath"
	"helm.sh/helm/v3/pkg/release"
	"helm.sh/helm/v3/pkg/repo"

	//"k8s.io/apimachinery/pkg/api/errors"
	metav1 "k8s.io/apimachinery/pkg/apis/meta/v1"
	_ "k8s.io/client-go/plugin/pkg/client/auth"
)

func TestAccResourceRelease_basic(t *testing.T) {
	name := fmt.Sprintf("test-basic-%s", acctest.RandString(10))
	namespace := fmt.Sprintf("%s-%s", testNamespace, acctest.RandString(10))
	// Delete namespace automatically created by helm after checks
	defer deleteNamespace(t, namespace)

	resource.ParallelTest(t, resource.TestCase{
		PreCheck:     func() { testAccPreCheck(t, namespace) },
		Providers:    testAccProviders,
		CheckDestroy: testAccCheckHelmReleaseDestroy(namespace),
		Steps: []resource.TestStep{{
			Config: testAccHelmReleaseConfigBasic(testResourceName, namespace, name, "7.1.0"),
			Check: resource.ComposeAggregateTestCheckFunc(
				resource.TestCheckResourceAttr("helm_release.test", "metadata.0.name", name),
				resource.TestCheckResourceAttr("helm_release.test", "metadata.0.namespace", namespace),
				resource.TestCheckResourceAttr("helm_release.test", "metadata.0.revision", "1"),
				resource.TestCheckResourceAttr("helm_release.test", "status", release.StatusDeployed.String()),
				resource.TestCheckResourceAttr("helm_release.test", "description", "Test"),
				resource.TestCheckResourceAttr("helm_release.test", "metadata.0.chart", "mariadb"),
				resource.TestCheckResourceAttr("helm_release.test", "metadata.0.version", "7.1.0"),
			),
		}, {
			Config: testAccHelmReleaseConfigBasic(testResourceName, namespace, name, "7.1.0"),
			Check: resource.ComposeAggregateTestCheckFunc(
				resource.TestCheckResourceAttr("helm_release.test", "metadata.0.revision", "1"),
				resource.TestCheckResourceAttr("helm_release.test", "metadata.0.version", "7.1.0"),
				resource.TestCheckResourceAttr("helm_release.test", "status", release.StatusDeployed.String()),
				resource.TestCheckResourceAttr("helm_release.test", "description", "Test"),
			),
		}},
	})
}

func TestAccResourceRelease_concurrent(t *testing.T) {
	var wg sync.WaitGroup

	// This test case cannot be parallelized by using `resource.ParallelTest()` as calling `t.Parallel()` more than
	// once in a single test case resuls in the following error:
	// `panic: testing: t.Parallel called multiple times`
	t.Parallel()

	wg.Add(3)
	for i := 0; i < 3; i++ {
		go func(name string) {
			namespace := fmt.Sprintf("%s-%s", testNamespace, acctest.RandString(10))
			// Delete namespace automatically created by helm after checks
			defer deleteNamespace(t, namespace)
			defer wg.Done()
			resource.Test(t, resource.TestCase{
				PreCheck:     func() { testAccPreCheck(t, namespace) },
				Providers:    testAccProviders,
				CheckDestroy: testAccCheckHelmReleaseDestroy(namespace),
				Steps: []resource.TestStep{{
					Config: testAccHelmReleaseConfigBasic(name, namespace, name, "7.1.0"),
					Check: resource.ComposeAggregateTestCheckFunc(
						resource.TestCheckResourceAttr(
							fmt.Sprintf("helm_release.%s", name), "metadata.0.name", name,
						),
					),
				}},
			})
		}(fmt.Sprintf("concurrent-%d-%s", i, acctest.RandString(10)))
	}

	wg.Wait()
}

func TestAccResourceRelease_update(t *testing.T) {
	name := fmt.Sprintf("test-update-%s", acctest.RandString(10))
	namespace := fmt.Sprintf("%s-%s", testNamespace, acctest.RandString(10))
	// Delete namespace automatically created by helm after checks
	defer deleteNamespace(t, namespace)

	resource.ParallelTest(t, resource.TestCase{
		PreCheck:     func() { testAccPreCheck(t, namespace) },
		Providers:    testAccProviders,
		CheckDestroy: testAccCheckHelmReleaseDestroy(namespace),
		Steps: []resource.TestStep{{
			Config: testAccHelmReleaseConfigBasic(testResourceName, namespace, name, "7.0.1"),
			Check: resource.ComposeAggregateTestCheckFunc(
				resource.TestCheckResourceAttr("helm_release.test", "metadata.0.revision", "1"),
				resource.TestCheckResourceAttr("helm_release.test", "metadata.0.version", "7.0.1"),
				resource.TestCheckResourceAttr("helm_release.test", "status", release.StatusDeployed.String()),
			),
		}, {
			Config: testAccHelmReleaseConfigBasic(testResourceName, namespace, name, "7.1.0"),
			Check: resource.ComposeAggregateTestCheckFunc(
				resource.TestCheckResourceAttr("helm_release.test", "metadata.0.revision", "2"),
				resource.TestCheckResourceAttr("helm_release.test", "metadata.0.version", "7.1.0"),
				resource.TestCheckResourceAttr("helm_release.test", "status", release.StatusDeployed.String()),
			),
		}},
	})
}

func TestAccResourceRelease_emptyValuesList(t *testing.T) {
	name := fmt.Sprintf("test-empty-values-list-%s", acctest.RandString(10))
	namespace := fmt.Sprintf("%s-%s", testNamespace, acctest.RandString(10))
	// Delete namespace automatically created by helm after checks
	defer deleteNamespace(t, namespace)

	resource.ParallelTest(t, resource.TestCase{
		PreCheck:     func() { testAccPreCheck(t, namespace) },
		Providers:    testAccProviders,
		CheckDestroy: testAccCheckHelmReleaseDestroy(namespace),
		Steps: []resource.TestStep{{
			Config: testAccHelmReleaseConfigValues(
				testResourceName, namespace, name, "kibana", "3.2.5", []string{""},
			),
			Check: resource.ComposeAggregateTestCheckFunc(
				resource.TestCheckResourceAttr("helm_release.test", "metadata.0.revision", "1"),
				resource.TestCheckResourceAttr("helm_release.test", "status", release.StatusDeployed.String()),
				resource.TestCheckResourceAttr("helm_release.test", "metadata.0.values", "{}"),
			),
		}},
	})
}

func TestAccResourceRelease_updateValues(t *testing.T) {
	name := fmt.Sprintf("test-update-values-%s", acctest.RandString(10))
	namespace := fmt.Sprintf("%s-%s", testNamespace, acctest.RandString(10))
	// Delete namespace automatically created by helm after checks
	defer deleteNamespace(t, namespace)

	resource.ParallelTest(t, resource.TestCase{
		PreCheck:     func() { testAccPreCheck(t, namespace) },
		Providers:    testAccProviders,
		CheckDestroy: testAccCheckHelmReleaseDestroy(namespace),
		Steps: []resource.TestStep{{
			Config: testAccHelmReleaseConfigValues(
				testResourceName, namespace, name, "kibana", "3.2.5", []string{"foo: bar"},
			),
			Check: resource.ComposeAggregateTestCheckFunc(
				resource.TestCheckResourceAttr("helm_release.test", "metadata.0.revision", "1"),
				resource.TestCheckResourceAttr("helm_release.test", "status", release.StatusDeployed.String()),
				resource.TestCheckResourceAttr("helm_release.test", "metadata.0.values", "{\"foo\":\"bar\"}"),
			),
		}, {
			Config: testAccHelmReleaseConfigValues(
				testResourceName, namespace, name, "kibana", "3.2.5", []string{"foo: baz"},
			),
			Check: resource.ComposeAggregateTestCheckFunc(
				resource.TestCheckResourceAttr("helm_release.test", "metadata.0.revision", "2"),
				resource.TestCheckResourceAttr("helm_release.test", "status", release.StatusDeployed.String()),
				resource.TestCheckResourceAttr("helm_release.test", "metadata.0.values", "{\"foo\":\"baz\"}"),
			),
		}},
	})
}

func TestAccResourceRelease_updateMultipleValues(t *testing.T) {
	name := fmt.Sprintf("test-update-multiple-values-%s", acctest.RandString(10))
	namespace := fmt.Sprintf("%s-%s", testNamespace, acctest.RandString(10))
	// Delete namespace automatically created by helm after checks
	defer deleteNamespace(t, namespace)

	resource.ParallelTest(t, resource.TestCase{
		PreCheck:     func() { testAccPreCheck(t, namespace) },
		Providers:    testAccProviders,
		CheckDestroy: testAccCheckHelmReleaseDestroy(namespace),
		Steps: []resource.TestStep{{
			Config: testAccHelmReleaseConfigValues(
				testResourceName, namespace, name,
				"kibana", "3.2.5", []string{"foo: bar"},
			),
			Check: resource.ComposeAggregateTestCheckFunc(
				resource.TestCheckResourceAttr("helm_release.test", "metadata.0.revision", "1"),
				resource.TestCheckResourceAttr("helm_release.test", "status", release.StatusDeployed.String()),
				resource.TestCheckResourceAttr("helm_release.test", "metadata.0.values", "{\"foo\":\"bar\"}"),
			),
		}, {
			Config: testAccHelmReleaseConfigValues(
				testResourceName, namespace, name,
				"kibana", "3.2.5", []string{"foo: bar", "foo: baz"},
			),
			Check: resource.ComposeAggregateTestCheckFunc(
				resource.TestCheckResourceAttr("helm_release.test", "metadata.0.revision", "2"),
				resource.TestCheckResourceAttr("helm_release.test", "status", release.StatusDeployed.String()),
				resource.TestCheckResourceAttr("helm_release.test", "metadata.0.values", "{\"foo\":\"baz\"}"),
			),
		}},
	})
}

func TestAccResourceRelease_repository(t *testing.T) {
	name := fmt.Sprintf("test-repository-%s", acctest.RandString(10))
	namespace := fmt.Sprintf("%s-%s", testNamespace, acctest.RandString(10))
	// Delete namespace automatically created by helm after checks
	defer deleteNamespace(t, namespace)

	resource.ParallelTest(t, resource.TestCase{
		PreCheck:  func() { testAccPreCheck(t, namespace) },
		Providers: testAccProviders,
		Steps: []resource.TestStep{{
			Config: testAccHelmReleaseConfigRepository(testResourceName, namespace, name),
			Check: resource.ComposeAggregateTestCheckFunc(
				resource.TestCheckResourceAttr("helm_release.test", "metadata.0.revision", "1"),
				resource.TestCheckResourceAttr("helm_release.test", "status", release.StatusDeployed.String()),
				resource.TestCheckResourceAttrSet("helm_release.test", "metadata.0.version"),
			),
		}, {
			Config: testAccHelmReleaseConfigRepository(testResourceName, namespace, name),
			Check: resource.ComposeAggregateTestCheckFunc(
				resource.TestCheckResourceAttr("helm_release.test", "metadata.0.revision", "1"),
				resource.TestCheckResourceAttr("helm_release.test", "status", release.StatusDeployed.String()),
				resource.TestCheckResourceAttrSet("helm_release.test", "metadata.0.version"),
			),
		}},
	})
}

func TestAccResourceRelease_repositoryDatasource(t *testing.T) {
	name := fmt.Sprintf("test-repository-%s", acctest.RandString(10))
	namespace := fmt.Sprintf("%s-%s", testNamespace, acctest.RandString(10))
	// Delete namespace automatically created by helm after checks
	defer deleteNamespace(t, namespace)

	resource.ParallelTest(t, resource.TestCase{
		PreCheck:  func() { testAccPreCheck(t, namespace) },
		Providers: testAccProviders,
		Steps: []resource.TestStep{{
			Config: testAccHelmReleaseConfigRepositoryDatasource(testResourceName, namespace, name),
			Check: resource.ComposeAggregateTestCheckFunc(
				resource.TestCheckResourceAttr("helm_release.test", "metadata.0.revision", "1"),
				resource.TestCheckResourceAttr("helm_release.test", "status", release.StatusDeployed.String()),
				resource.TestCheckResourceAttrSet("helm_release.test", "metadata.0.version"),
			),
		}, {
			Config: testAccHelmReleaseConfigRepositoryDatasource(testResourceName, namespace, name),
			Check: resource.ComposeAggregateTestCheckFunc(
				resource.TestCheckResourceAttr("helm_release.test", "metadata.0.revision", "1"),
				resource.TestCheckResourceAttr("helm_release.test", "status", release.StatusDeployed.String()),
				resource.TestCheckResourceAttrSet("helm_release.test", "metadata.0.version"),
			),
		}},
	})
}

func TestAccResourceRelease_repositoryMultipleDatasources(t *testing.T) {
	name := fmt.Sprintf("test-repository-%s", acctest.RandString(10))
	namespace := fmt.Sprintf("%s-%s", testNamespace, acctest.RandString(10))
	// Delete namespace automatically created by helm after checks
	defer deleteNamespace(t, namespace)

	repo1 := "test-acc-repo-1"
	repo2 := "test-acc-repo-2"

	resource.ParallelTest(t, resource.TestCase{
		PreCheck: func() {
			testAccPreCheck(t, namespace)
			testAccPreCheckHelmRepositoryDestroy(t, repo1)
			testAccPreCheckHelmRepositoryDestroy(t, repo2)
		},
		Providers: testAccProviders,
		Steps: []resource.TestStep{{
			Config: testAccHelmReleaseConfigRepositoryMultipleDatasource(repo1, repo2, testResourceName, namespace, name),
			Check: resource.ComposeAggregateTestCheckFunc(
				resource.TestCheckResourceAttr("helm_release.test", "metadata.0.revision", "1"),
				resource.TestCheckResourceAttr("helm_release.test", "status", release.StatusDeployed.String()),
				resource.TestCheckResourceAttrSet("helm_release.test", "metadata.0.version"),
			),
		}},
	})
}

func TestAccResourceRelease_repository_url(t *testing.T) {
	name := fmt.Sprintf("test-repository-url-%s", acctest.RandString(10))
	namespace := fmt.Sprintf("%s-%s", testNamespace, acctest.RandString(10))
	// Delete namespace automatically created by helm after checks
	defer deleteNamespace(t, namespace)

	resource.ParallelTest(t, resource.TestCase{
		PreCheck:  func() { testAccPreCheck(t, namespace) },
		Providers: testAccProviders,
		Steps: []resource.TestStep{{
			Config: testAccHelmReleaseConfigRepositoryURL(testResourceName, namespace, name),
			Check: resource.ComposeAggregateTestCheckFunc(
				resource.TestCheckResourceAttr("helm_release.test", "metadata.0.revision", "1"),
				resource.TestCheckResourceAttr("helm_release.test", "status", release.StatusDeployed.String()),
				resource.TestCheckResourceAttrSet("helm_release.test", "metadata.0.version"),
				resource.TestCheckResourceAttrSet("helm_release.test", "version"),
			),
		}, {
			Config: testAccHelmReleaseConfigRepositoryURL(testResourceName, namespace, name),
			Check: resource.ComposeAggregateTestCheckFunc(
				resource.TestCheckResourceAttr("helm_release.test", "metadata.0.revision", "1"),
				resource.TestCheckResourceAttr("helm_release.test", "status", release.StatusDeployed.String()),
				resource.TestCheckResourceAttrSet("helm_release.test", "metadata.0.version"),
				resource.TestCheckResourceAttrSet("helm_release.test", "version"),
			),
		}},
	})
}

func TestAccResourceRelease_updateAfterFail(t *testing.T) {
	name := fmt.Sprintf("test-update-after-fail-%s", acctest.RandString(10))
	namespace := fmt.Sprintf("%s-%s", testNamespace, acctest.RandString(10))
	// Delete namespace automatically created by helm after checks
	defer deleteNamespace(t, namespace)

	malformed := fmt.Sprintf(`
	resource "helm_release" "test" {
		name        = %q
		namespace   = %q
		repository  = "https://kubernetes-charts.storage.googleapis.com"

		chart       = "nginx-ingress"
		set {
			name = "controller.name"
			value = "invalid-$%%!-character-for-k8s-label"
		}
		set {
			name = "controller.service.type"
			value = "ClusterIP"
		}
	}`, name, namespace)

	fixed := fmt.Sprintf(`
	resource "helm_release" "test" {
		name        = %q
		namespace   = %q
		repository  = "https://kubernetes-charts.storage.googleapis.com"

		chart       = "nginx-ingress"
		set {
			name = "controller.name"
			value = "valid-name"
		}
		set {
			name = "controller.service.type"
			value = "ClusterIP"
		}
	}`, name, namespace)

	resource.ParallelTest(t, resource.TestCase{
		PreCheck:     func() { testAccPreCheck(t, namespace) },
		Providers:    testAccProviders,
		CheckDestroy: testAccCheckHelmReleaseDestroy(namespace),
		Steps: []resource.TestStep{{
			Config:             malformed,
			ExpectError:        regexp.MustCompile("invalid resource name"),
			ExpectNonEmptyPlan: true,
		}, {
			Config: fixed,
			Check: resource.ComposeAggregateTestCheckFunc(
				resource.TestCheckResourceAttr("helm_release.test", "metadata.0.revision", "1"),
				resource.TestCheckResourceAttr("helm_release.test", "metadata.0.chart", "nginx-ingress"),
				resource.TestCheckResourceAttr("helm_release.test", "status", release.StatusDeployed.String()),
			),
		}},
	})
}

func TestAccResourceRelease_updateExistingFailed(t *testing.T) {
	name := fmt.Sprintf("test-update-existing-failed-%s", acctest.RandString(10))
	namespace := fmt.Sprintf("%s-%s", testNamespace, acctest.RandString(10))
	// Delete namespace automatically created by helm after checks
	defer deleteNamespace(t, namespace)

	resource.ParallelTest(t, resource.TestCase{
		PreCheck:     func() { testAccPreCheck(t, namespace) },
		Providers:    testAccProviders,
		CheckDestroy: testAccCheckHelmReleaseDestroy(namespace),
		Steps: []resource.TestStep{{
			Config: testAccHelmReleaseConfigValues(
				testResourceName, namespace, name, "mariadb", "7.1.0",
				[]string{"master:\n  persistence:\n    enabled: false",
					"replication:\n  enabled: false",
					"master:\n  service:\n    annotations: {}"},
			),
			Check: resource.ComposeAggregateTestCheckFunc(
				resource.TestCheckResourceAttr("helm_release.test", "metadata.0.revision", "1"),
				resource.TestCheckResourceAttr("helm_release.test", "status", release.StatusDeployed.String()),
			),
		}, {
			Config: testAccHelmReleaseConfigValues(
				testResourceName, namespace, name, "mariadb", "7.1.0",
				[]string{"master:\n  persistence:\n    enabled: true",
					"replication:\n  enabled: false",
					"master:\n  service:\n    annotations: {}"},
			),
			ExpectError:        regexp.MustCompile("forbidden"),
			ExpectNonEmptyPlan: true,
			Check: resource.ComposeAggregateTestCheckFunc(
				resource.TestCheckResourceAttr("helm_release.test", "metadata.0.revision", "2"),
				resource.TestCheckResourceAttr("helm_release.test", "status", "FAILED"),
			),
		}, {
			Config: testAccHelmReleaseConfigValues(
				testResourceName, namespace, name, "mariadb", "7.1.0",
				[]string{
					"master:\n  persistence:\n    enabled: true",
					"replication:\n  enabled: false",
					"master:\n  service:\n    annotations: {}"},
			),
			ExpectError:        regexp.MustCompile("forbidden"),
			ExpectNonEmptyPlan: true,
		}},
	})
}

func TestAccResourceRelease_updateVersionFromRelease(t *testing.T) {
	namespace := fmt.Sprintf("%s-%s", testNamespace, acctest.RandString(10))
	// Delete namespace automatically created by helm after checks
	defer deleteNamespace(t, namespace)

	resource.ParallelTest(t, resource.TestCase{
		PreCheck:     func() { testAccPreCheck(t, namespace) },
		Providers:    testAccProviders,
		CheckDestroy: testAccCheckHelmReleaseDestroy(namespace),
		Steps: []resource.TestStep{{
			Config: testAccHelmReleaseConfigBasic(testResourceName, namespace, testResourceName, "7.0.1"),
			Check: resource.ComposeAggregateTestCheckFunc(
				resource.TestCheckResourceAttr("helm_release.test", "metadata.0.revision", "1"),
				resource.TestCheckResourceAttr("helm_release.test", "metadata.0.version", "7.0.1"),
				resource.TestCheckResourceAttr("helm_release.test", "status", release.StatusDeployed.String()),
				resource.TestCheckResourceAttr("helm_release.test", "version", "7.0.1"),
			),
		}, {
			Config: testAccHelmReleaseConfigBasic(testResourceName, namespace, testResourceName, "7.1.0"),
			Check: resource.ComposeAggregateTestCheckFunc(
				resource.TestCheckResourceAttr("helm_release.test", "metadata.0.revision", "2"),
				resource.TestCheckResourceAttr("helm_release.test", "metadata.0.version", "7.1.0"),
				resource.TestCheckResourceAttr("helm_release.test", "status", release.StatusDeployed.String()),
				resource.TestCheckResourceAttr("helm_release.test", "version", "7.1.0"),
			),
		}},
	})
}

<<<<<<< HEAD
func TestAccResourceRelease_postrender(t *testing.T) {
	namespace := fmt.Sprintf("%s-%s", testNamespace, acctest.RandString(10))
	// Delete namespace automatically created by helm after checks
	defer deleteNamespace(t, namespace)

=======
func TestAccResourceRelease_namespaceDoesNotExist(t *testing.T) {
	name := fmt.Sprintf("test-namespace-does-not-exist-%s", acctest.RandString(10))
	namespace := fmt.Sprintf("%s-%s", testNamespace, acctest.RandString(10))

	defer deleteNamespace(t, namespace)

	broken := fmt.Sprintf(`
	resource "helm_release" "test" {
		name        = %q
		namespace   = "does-not-exist"
		repository  = "https://kubernetes-charts.storage.googleapis.com"
		chart       = "nginx-ingress"
		set {
			name = "controller.service.type"
			value = "ClusterIP"
		}
	}`, name)

	fixed := fmt.Sprintf(`
	resource "helm_release" "test" {
		name        = %q
		namespace   = %q
		repository  = "https://kubernetes-charts.storage.googleapis.com"
		chart       = "nginx-ingress"
		set {
			name = "controller.service.type"
			value = "ClusterIP"
		}
	}`, name, namespace)

>>>>>>> 2155d369
	resource.ParallelTest(t, resource.TestCase{
		PreCheck:     func() { testAccPreCheck(t, namespace) },
		Providers:    testAccProviders,
		CheckDestroy: testAccCheckHelmReleaseDestroy(namespace),
		Steps: []resource.TestStep{{
<<<<<<< HEAD
			Config: testAccHelmReleaseConfigPostrender(testResourceName, namespace, testResourceName, "cat"),
			Check: resource.ComposeAggregateTestCheckFunc(
				resource.TestCheckResourceAttr("helm_release.test", "status", release.StatusDeployed.String()),
			),
		}, {
			Config:      testAccHelmReleaseConfigPostrender(testResourceName, namespace, testResourceName, "date"),
			ExpectError: regexp.MustCompile("error validating data"),
		}, {
			Config:      testAccHelmReleaseConfigPostrender(testResourceName, namespace, testResourceName, "foobardoesnotexist"),
			ExpectError: regexp.MustCompile("unable to find binary"),
=======
			Config:             broken,
			ExpectError:        regexp.MustCompile(`failed to create: namespaces "does-not-exist" not found`),
			ExpectNonEmptyPlan: true,
		}, {
			Config: fixed,
			Check: resource.ComposeAggregateTestCheckFunc(
				resource.TestCheckResourceAttr("helm_release.test", "status", release.StatusDeployed.String()),
			),
		}},
	})
}

func TestAccResourceRelease_invalidName(t *testing.T) {
	namespace := fmt.Sprintf("%s-%s", testNamespace, acctest.RandString(10))

	defer deleteNamespace(t, namespace)

	broken := fmt.Sprintf(`
	resource "helm_release" "test" {
		name        = "this_should_not_work"
		namespace   = %q
		repository  = "https://kubernetes-charts.storage.googleapis.com"
		chart       = "nginx-ingress"
	}`, namespace)

	resource.ParallelTest(t, resource.TestCase{
		PreCheck:     func() { testAccPreCheck(t, namespace) },
		Providers:    testAccProviders,
		CheckDestroy: testAccCheckHelmReleaseDestroy(namespace),
		Steps: []resource.TestStep{{
			Config:             broken,
			ExpectError:        regexp.MustCompile("create: failed to create"),
			ExpectNonEmptyPlan: true,
>>>>>>> 2155d369
		}},
	})
}

func testAccHelmReleaseConfigBasic(resource, ns, name, version string) string {
	return fmt.Sprintf(`
		resource "helm_release" "%s" {
 			name        = %q
			namespace   = %q
			description = "Test"
			repository  = "https://kubernetes-charts.storage.googleapis.com"
  			chart       = "mariadb"
			version     = %q

			set {
				name = "foo"
				value = "qux"
			}

			set {
				name = "qux.bar"
				value = 1
			}

			set {
				name = "master.persistence.enabled"
				value = false # persistent volumes are giving non-related issues when testing
			}
			set {
				name = "replication.enabled"
				value = false
			}
		}
	`, resource, name, ns, version)
}

func testAccHelmReleaseConfigValues(resource, ns, name, chart, version string, values []string) string {
	vals := make([]string, len(values))
	for i, v := range values {
		vals[i] = strconv.Quote(v)
	}
	return fmt.Sprintf(`
		resource "helm_release" "%s" {
 			name       = %q
			namespace  = %q
			repository = "https://kubernetes-charts.storage.googleapis.com"
			chart      = %q
			version    = %q
			values     = [ %s ]
		}
	`, resource, name, ns, chart, version, strings.Join(vals, ","))
}

func TestGetValues(t *testing.T) {
	d := resourceRelease().Data(nil)
	d.Set("values", []string{
		"foo: bar\nbaz: corge",
		"first: present\nbaz: grault",
		"second: present\nbaz: uier",
	})
	d.Set("set", []interface{}{
		map[string]interface{}{"name": "foo", "value": "qux"},
	})

	values, err := getValues(d)
	if err != nil {
		t.Fatalf("error getValues: %s", err)
		return
	}

	if err != nil {
		t.Fatalf("error parsing returned yaml: %s", err)
		return
	}

	if values["foo"] != "qux" {
		t.Fatalf("error merging values, expected %q, got %q", "qux", values["foo"])
	}
	if values["first"] != "present" {
		t.Fatalf("error merging values from file, expected value file %q not read", "testdata/get_values_first.yaml")
	}
	if values["second"] != "present" {
		t.Fatalf("error merging values from file, expected value file %q not read", "testdata/get_values_second.yaml")
	}
	if values["baz"] != "uier" {
		t.Fatalf("error merging values from file, expected %q, got %q", "uier", values["baz"])
	}
}

func testAccHelmReleaseConfigRepository(resource, ns, name string) string {
	return fmt.Sprintf(`
		resource "helm_repository" "stable_repo" {
			name = "stable-repo-resource"
			url  = "https://kubernetes-charts.storage.googleapis.com"
		}

		resource "helm_release" %q {
			name       = %q
			namespace  = %q
			repository = "${helm_repository.stable_repo.metadata.0.name}"
			chart      = "coredns"
			depends_on = [helm_repository.stable_repo]
		}
	`, resource, name, ns)
}

func testAccHelmReleaseConfigRepositoryDatasource(resource, ns, name string) string {
	return fmt.Sprintf(`
		data "helm_repository" "stable_repo" {
			name = "stable-repo-data"
			url  = "https://kubernetes-charts.storage.googleapis.com"
		}

		resource "helm_release" %q {
			name       = %q
			namespace  = %q
			repository = "${data.helm_repository.stable_repo.metadata.0.name}"
			chart      = "coredns"
		}
	`, resource, name, ns)
}

func testAccHelmReleaseConfigRepositoryMultipleDatasource(repo1, repo2, resource, ns, name string) string {
	return fmt.Sprintf(`
		data "helm_repository" "stable_repo" {
			name = %q
			url  = "https://kubernetes-charts.storage.googleapis.com"
		}

		data "helm_repository" "stable_repo_2" {
			name = %q
			url  = "https://kubernetes-charts.storage.googleapis.com"
		}

		resource "helm_release" %q {
			name       = %q
			namespace  = %q
			repository = "${data.helm_repository.stable_repo.metadata.0.name}"
			chart      = "coredns"
		}

		resource "helm_release" %q {
			name       = %q
			namespace  = %q
			repository = "${data.helm_repository.stable_repo_2.metadata.0.name}"
			chart      = "coredns"
		}
	`, repo1, repo2, resource, name, ns, resource+"_2", name+"-2", ns)
}

func testAccHelmReleaseConfigRepositoryURL(resource, ns, name string) string {
	return fmt.Sprintf(`
		resource "helm_release" %q {
			name       = %q
			namespace  = %q
			repository = "https://kubernetes-charts.storage.googleapis.com"
			chart      = "coredns"
		}
	`, resource, name, ns)
}

func testAccPreCheckHelmRepositoryDestroy(t *testing.T, name string) {
	settings := testAccProvider.Meta().(*Meta).Settings

	rc := settings.RepositoryConfig

	r, err := repo.LoadFile(rc)

	if isNotExist(err) || len(r.Repositories) == 0 || !r.Remove(name) {
		t.Log(fmt.Sprintf("no repo named %q found, nothing to do", name))
		return
	}

	if err := r.WriteFile(rc, 0644); err != nil {
		t.Fatalf("Failed to write repositories file: %s", err)
	}

	if err := removeRepoCache(settings.RepositoryCache, name); err != nil {
		t.Fatalf("Failed to remove repository cache: %s", err)
	}

	fmt.Fprintf(os.Stdout, "%q has been removed from your repositories\n", name)
	t.Log(fmt.Sprintf("%q has been removed from your repositories\n", name))
}

func isNotExist(err error) bool {
	return os.IsNotExist(errors.Cause(err))
}

func removeRepoCache(root, name string) error {
	idx := filepath.Join(root, helmpath.CacheIndexFile(name))
	if _, err := os.Stat(idx); os.IsNotExist(err) {
		return nil
	} else if err != nil {
		return errors.Wrapf(err, "can't remove index file %s", idx)
	}
	return os.Remove(idx)
}

func testAccCheckHelmReleaseDestroy(namespace string) resource.TestCheckFunc {
	return func(s *terraform.State) error {
		m := testAccProvider.Meta()
		if m == nil {
			return fmt.Errorf("provider not properly initialized")
		}

		actionConfig, err := m.(*Meta).GetHelmConfiguration(namespace)
		if err != nil {
			return err
		}

		client := action.NewList(actionConfig)
		res, err := client.Run()

		if res == nil {
			return nil
		}

		if err != nil {
			return err
		}

		for _, r := range res {
			if r.Name == testResourceName {
				return fmt.Errorf("found %q release", testResourceName)
			}

			if r.Namespace == namespace {
				return fmt.Errorf("%q namespace should be empty", namespace)
			}
		}

		return nil
	}
}

func deleteNamespace(t *testing.T, namespace string) {
	// Nothing to cleanup with unit test
	if os.Getenv("TF_ACC") == "" {
		t.Log("TF_ACC Not Set")
		return
	}

	m := testAccProvider.Meta()
	if m == nil {
		t.Fatal("provider not properly initialized")
	}

	debug("[DEBUG] Deleting namespace %q", namespace)
	gracePeriodSeconds := int64(0)
	deleteOptions := &metav1.DeleteOptions{
		GracePeriodSeconds: &gracePeriodSeconds,
	}
	err := client.CoreV1().Namespaces().Delete(namespace, deleteOptions)
	if err != nil {
		t.Fatalf("An error occurred while deleting namespace %q: %q", namespace, err)
	}
}

func testAccHelmReleaseConfigPostrender(resource, ns, name, binaryPath string) string {
	return fmt.Sprintf(`
		resource "helm_release" "%s" {
 			name        = %q
			namespace   = %q
			repository  = "https://kubernetes-charts.storage.googleapis.com"
  			chart       = "mariadb"
			version     = "7.1.0"

			postrender {
				binary_path = %q
			}

			set {
				name = "master.persistence.enabled"
				value = false # persistent volumes are giving non-related issues when testing
			}
			set {
				name = "replication.enabled"
				value = false
			}
		}
	`, resource, name, ns, binaryPath)
}<|MERGE_RESOLUTION|>--- conflicted
+++ resolved
@@ -455,13 +455,30 @@
 	})
 }
 
-<<<<<<< HEAD
 func TestAccResourceRelease_postrender(t *testing.T) {
 	namespace := fmt.Sprintf("%s-%s", testNamespace, acctest.RandString(10))
 	// Delete namespace automatically created by helm after checks
 	defer deleteNamespace(t, namespace)
 
-=======
+	resource.ParallelTest(t, resource.TestCase{
+		PreCheck:     func() { testAccPreCheck(t, namespace) },
+		Providers:    testAccProviders,
+		CheckDestroy: testAccCheckHelmReleaseDestroy(namespace),
+		Steps: []resource.TestStep{{
+			Config: testAccHelmReleaseConfigPostrender(testResourceName, namespace, testResourceName, "cat"),
+			Check: resource.ComposeAggregateTestCheckFunc(
+				resource.TestCheckResourceAttr("helm_release.test", "status", release.StatusDeployed.String()),
+			),
+		}, {
+			Config:      testAccHelmReleaseConfigPostrender(testResourceName, namespace, testResourceName, "date"),
+			ExpectError: regexp.MustCompile("error validating data"),
+		}, {
+			Config:      testAccHelmReleaseConfigPostrender(testResourceName, namespace, testResourceName, "foobardoesnotexist"),
+			ExpectError: regexp.MustCompile("unable to find binary"),
+		}},
+	})
+}
+
 func TestAccResourceRelease_namespaceDoesNotExist(t *testing.T) {
 	name := fmt.Sprintf("test-namespace-does-not-exist-%s", acctest.RandString(10))
 	namespace := fmt.Sprintf("%s-%s", testNamespace, acctest.RandString(10))
@@ -492,24 +509,11 @@
 		}
 	}`, name, namespace)
 
->>>>>>> 2155d369
-	resource.ParallelTest(t, resource.TestCase{
-		PreCheck:     func() { testAccPreCheck(t, namespace) },
-		Providers:    testAccProviders,
-		CheckDestroy: testAccCheckHelmReleaseDestroy(namespace),
-		Steps: []resource.TestStep{{
-<<<<<<< HEAD
-			Config: testAccHelmReleaseConfigPostrender(testResourceName, namespace, testResourceName, "cat"),
-			Check: resource.ComposeAggregateTestCheckFunc(
-				resource.TestCheckResourceAttr("helm_release.test", "status", release.StatusDeployed.String()),
-			),
-		}, {
-			Config:      testAccHelmReleaseConfigPostrender(testResourceName, namespace, testResourceName, "date"),
-			ExpectError: regexp.MustCompile("error validating data"),
-		}, {
-			Config:      testAccHelmReleaseConfigPostrender(testResourceName, namespace, testResourceName, "foobardoesnotexist"),
-			ExpectError: regexp.MustCompile("unable to find binary"),
-=======
+	resource.ParallelTest(t, resource.TestCase{
+		PreCheck:     func() { testAccPreCheck(t, namespace) },
+		Providers:    testAccProviders,
+		CheckDestroy: testAccCheckHelmReleaseDestroy(namespace),
+		Steps: []resource.TestStep{{
 			Config:             broken,
 			ExpectError:        regexp.MustCompile(`failed to create: namespaces "does-not-exist" not found`),
 			ExpectNonEmptyPlan: true,
@@ -543,7 +547,6 @@
 			Config:             broken,
 			ExpectError:        regexp.MustCompile("create: failed to create"),
 			ExpectNonEmptyPlan: true,
->>>>>>> 2155d369
 		}},
 	})
 }
